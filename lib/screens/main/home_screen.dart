import 'package:flutter/material.dart';
import 'map_tab.dart';
import 'recommendations_tab.dart';
import 'health_insights_tab.dart';
<<<<<<< HEAD
=======
import 'run_coach_tab.dart';
import 'daily_tasks_tab.dart';
>>>>>>> 4363efb6
import 'profile_tab.dart';

class HomeScreen extends StatefulWidget {
  const HomeScreen({Key? key}) : super(key: key);

  @override
  State<HomeScreen> createState() => _HomeScreenState();
}

class _HomeScreenState extends State<HomeScreen> {
  int _currentIndex = 0;

  final List<Widget> _screens = [
    const MapTab(),
    const RecommendationsTab(),
    const HealthInsightsTab(),
<<<<<<< HEAD
=======
    const RunCoachTab(),
    const DailyTasksTab(),
>>>>>>> 4363efb6
    const ProfileTab(),
  ];

  final List<BottomNavigationBarItem> _navigationItems = [
    const BottomNavigationBarItem(
      icon: Icon(Icons.map),
      label: 'Map',
    ),
    const BottomNavigationBarItem(
      icon: Icon(Icons.lightbulb),
      label: 'Advice',
    ),
    const BottomNavigationBarItem(
      icon: Icon(Icons.favorite),
      label: 'Health',
    ),
    const BottomNavigationBarItem(
<<<<<<< HEAD
=======
      icon: Icon(Icons.directions_run),
      label: 'Run Coach',
    ),
    const BottomNavigationBarItem(
      icon: Icon(Icons.task_alt),
      label: 'Tasks',
    ),
    const BottomNavigationBarItem(
>>>>>>> 4363efb6
      icon: Icon(Icons.person),
      label: 'Profile',
    ),
  ];

  @override
  Widget build(BuildContext context) {
    return Scaffold(
      body: IndexedStack(
        index: _currentIndex,
        children: _screens,
      ),
      bottomNavigationBar: BottomNavigationBar(
        currentIndex: _currentIndex,
        onTap: (index) {
          setState(() {
            _currentIndex = index;
          });
        },
        items: _navigationItems,
      ),
    );
  }
}<|MERGE_RESOLUTION|>--- conflicted
+++ resolved
@@ -2,11 +2,7 @@
 import 'map_tab.dart';
 import 'recommendations_tab.dart';
 import 'health_insights_tab.dart';
-<<<<<<< HEAD
-=======
 import 'run_coach_tab.dart';
-import 'daily_tasks_tab.dart';
->>>>>>> 4363efb6
 import 'profile_tab.dart';
 
 class HomeScreen extends StatefulWidget {
@@ -23,11 +19,7 @@
     const MapTab(),
     const RecommendationsTab(),
     const HealthInsightsTab(),
-<<<<<<< HEAD
-=======
     const RunCoachTab(),
-    const DailyTasksTab(),
->>>>>>> 4363efb6
     const ProfileTab(),
   ];
 
@@ -45,17 +37,10 @@
       label: 'Health',
     ),
     const BottomNavigationBarItem(
-<<<<<<< HEAD
-=======
       icon: Icon(Icons.directions_run),
       label: 'Run Coach',
     ),
     const BottomNavigationBarItem(
-      icon: Icon(Icons.task_alt),
-      label: 'Tasks',
-    ),
-    const BottomNavigationBarItem(
->>>>>>> 4363efb6
       icon: Icon(Icons.person),
       label: 'Profile',
     ),
