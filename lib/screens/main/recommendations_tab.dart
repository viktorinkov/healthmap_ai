import 'package:flutter/material.dart';
import 'package:location/location.dart';
import '../../models/user_health_profile.dart';
import '../../models/air_quality.dart';
import '../../models/pinned_location.dart';
import '../../services/database_service.dart';
import '../../services/gemini_service.dart';
<<<<<<< HEAD
=======
import '../../services/health_insights_service.dart';
import '../../services/unified_health_service.dart';
>>>>>>> e3e69acf
import '../../services/unified_air_quality_service.dart';
import '../../services/air_quality_api_service.dart';
import '../../widgets/unified_location_card.dart';

class RecommendationsTab extends StatefulWidget {
  const RecommendationsTab({Key? key}) : super(key: key);

  @override
  State<RecommendationsTab> createState() => _RecommendationsTabState();
}

class _RecommendationsTabState extends State<RecommendationsTab> {
  UserHealthProfile? _userProfile;
  List<PinnedLocation> _pinnedLocations = [];
  Map<String, AirQualityData> _locationAirQuality = {};
  AirQualityData? _currentLocationAirQuality;
  List<String> _personalizedRecommendations = [];
  Map<String, dynamic>? _healthData;
  Map<String, dynamic>? _unifiedInsights;
  bool _isLoading = true;
  bool _isGeneratingRecommendations = false;
  bool _isLoadingCurrentLocation = false;

  @override
  void initState() {
    super.initState();
    _loadData();
  }

  Future<void> _loadData() async {
    try {
      // Load user profile
      _userProfile = await DatabaseService().getUserHealthProfile('user_profile');

      // Load pinned locations
      _pinnedLocations = await DatabaseService().getPinnedLocations();

      // Load air quality data for each pinned location
      await _loadAirQualityForLocations();

      // Load current location air quality data
      await _loadCurrentLocationAirQuality();

      // Try to load health data from Python backend
      try {
        const userId = 'user_001'; // Demo user ID
        _healthData = await HealthInsightsService.getHealthSummary(userId: userId);
        _unifiedInsights = await UnifiedHealthService.getUnifiedRecommendation(
          userId: userId,
          currentLocation: {'latitude': 29.7604, 'longitude': -95.3698},
        );
      } catch (e) {
        debugPrint('Health data not available: $e');
        // Continue without health data
      }

      // Generate personalized recommendations
      await _generatePersonalizedRecommendations();

      setState(() {
        _isLoading = false;
      });
    } catch (e) {
      debugPrint('Error loading data: $e');
      setState(() {
        _isLoading = false;
      });
    }
  }

  Future<void> _loadAirQualityForLocations() async {
    _locationAirQuality = await UnifiedAirQualityService.getAirQualityForAllLocations(
      _pinnedLocations,
      userProfile: _userProfile,
    );
  }

  Future<void> _loadCurrentLocationAirQuality() async {
    setState(() {
      _isLoadingCurrentLocation = true;
    });

    try {
      // Get current location
      final location = Location();

      // Check if location service is enabled
      bool serviceEnabled = await location.serviceEnabled();
      if (!serviceEnabled) {
        serviceEnabled = await location.requestService();
        if (!serviceEnabled) {
          // Location service not available
          setState(() {
            _currentLocationAirQuality = null;
            _isLoadingCurrentLocation = false;
          });
          return;
        }
      }

      // Check location permissions
      PermissionStatus permissionGranted = await location.hasPermission();
      if (permissionGranted == PermissionStatus.denied) {
        permissionGranted = await location.requestPermission();
        if (permissionGranted != PermissionStatus.granted) {
          // Permission denied
          setState(() {
            _currentLocationAirQuality = null;
            _isLoadingCurrentLocation = false;
          });
          return;
        }
      }

      // Get current location
      LocationData locationData = await location.getLocation();

      if (locationData.latitude != null && locationData.longitude != null) {
        // Fetch current air quality data from Google API
        debugPrint('Fetching air quality for: ${locationData.latitude}, ${locationData.longitude}');
        final airQualityData = await AirQualityApiService.getAirQuality(
          locationData.latitude!,
          locationData.longitude!,
          locationName: 'Current Location',
        );

        if (airQualityData == null) {
          // API returned error or no data
          setState(() {
            _currentLocationAirQuality = null;
            _isLoadingCurrentLocation = false;
          });
          return;
        }

        // Add personalized health recommendations if user profile exists
        final airQualityWithRecommendations = _userProfile != null
            ? airQualityData.copyWith(
                healthRecommendations: _mergeHealthRecommendations(
                  airQualityData.healthRecommendations,
                  UnifiedAirQualityService.generateHealthRecommendations(
                    airQualityData,
                    _userProfile!,
                  ),
                ),
              )
            : airQualityData;

        setState(() {
          _currentLocationAirQuality = airQualityWithRecommendations;
          _isLoadingCurrentLocation = false;
        });
      } else {
        // Unable to get location coordinates
        setState(() {
          _currentLocationAirQuality = null;
          _isLoadingCurrentLocation = false;
        });
      }
    } catch (e) {
      // Error occurred while fetching current location air quality
      debugPrint('Error loading current location air quality: $e');
      setState(() {
        _currentLocationAirQuality = null;
        _isLoadingCurrentLocation = false;
      });
    }
  }

  List<HealthRecommendationTag> _mergeHealthRecommendations(
    List<HealthRecommendationTag>? googleRecommendations,
    List<HealthRecommendationTag> personalizedRecommendations,
  ) {
    final merged = <HealthRecommendationTag>[];

    // Add Google API recommendations first (these are research-backed)
    if (googleRecommendations != null) {
      merged.addAll(googleRecommendations);
<<<<<<< HEAD
    }

    // Add personalized recommendations that don't conflict
    for (final personalizedRec in personalizedRecommendations) {
      // Check if we already have a recommendation for this population
      final hasExisting = merged.any((existing) =>
        existing.population == personalizedRec.population);

      if (!hasExisting) {
        merged.add(personalizedRec);
      }
    }

=======
    }

    // Add personalized recommendations that don't conflict
    for (final personalizedRec in personalizedRecommendations) {
      // Check if we already have a recommendation for this population
      final hasExisting = merged.any((existing) =>
        existing.population == personalizedRec.population);

      if (!hasExisting) {
        merged.add(personalizedRec);
      }
    }

>>>>>>> e3e69acf
    return merged;
  }


  Future<void> _generatePersonalizedRecommendations() async {
    if (_userProfile == null) return;

    setState(() {
      _isGeneratingRecommendations = true;
    });

    try {
      // Generate recommendations based on pinned locations
      _personalizedRecommendations = _generatePinnedLocationRecommendations();

      // Try to enhance with Gemini AI if available
      if (GeminiService.isConfigured && _locationAirQuality.isNotEmpty) {
        try {
          final enhancedRecommendations = await GeminiService.generateHealthRecommendations(
            userProfile: _userProfile!,
            recentAirQuality: _locationAirQuality.values.toList(),
            location: _pinnedLocations.isNotEmpty ? _pinnedLocations.first.name : 'Current Location',
          );
          _personalizedRecommendations.addAll(enhancedRecommendations);
        } catch (e) {
          debugPrint('Error with Gemini recommendations: $e');
        }
      }
    } catch (e) {
      debugPrint('Error generating recommendations: $e');
      _personalizedRecommendations = ['Unable to generate recommendations at this time.'];
    }

    setState(() {
      _isGeneratingRecommendations = false;
    });
  }


  List<String> _generatePinnedLocationRecommendations() {
    final recommendations = <String>[];

    // Add unified health insights if available
    if (_unifiedInsights != null && _unifiedInsights!['recommendation'] != null) {
      recommendations.add('🌟 ${_unifiedInsights!['recommendation']}');
    }

    // Add health-specific insights if available
    if (_healthData != null && _healthData!['success'] == true) {
      final summary = _healthData!['summary'] ?? {};
      final avgSteps = (double.tryParse(summary['avg_steps']?.toString() ?? '0') ?? 0.0).round();
      final avgHeartRate = (double.tryParse(summary['avg_heart_rate']?.toString() ?? '0') ?? 0.0).round();
      
      if (avgSteps > 0) {
        if (avgSteps >= 10000) {
          recommendations.add('🚶‍♀️ Great activity level! You\'re averaging $avgSteps steps daily.');
        } else if (avgSteps >= 7500) {
          recommendations.add('👍 Good activity level with $avgSteps daily steps. Try to reach 10,000!');
        } else {
          recommendations.add('📈 Consider increasing activity. Current average: $avgSteps steps/day.');
        }
      }
      
      if (avgHeartRate > 0) {
        if (avgHeartRate >= 60 && avgHeartRate <= 100) {
          recommendations.add('❤️ Heart rate looks healthy (avg: $avgHeartRate bpm).');
        }
      }
    }

    if (_pinnedLocations.isEmpty) {
      recommendations.add('📌 Add locations you visit frequently to get personalized air quality insights.');
      recommendations.add('🏠 Pin your home, work, gym, or other important places.');
      recommendations.add('💡 Use the map tab to add your first pinned location.');
      return recommendations;
    }

    if (_locationAirQuality.isEmpty) {
      recommendations.add('📊 Loading air quality data for your pinned locations...');
      return recommendations;
    }

    // Analyze air quality across all pinned locations
    final worstLocation = _findWorstAirQualityLocation();
    final bestLocation = _findBestAirQualityLocation();

    if (worstLocation != null && bestLocation != null) {
      final worstData = _locationAirQuality[worstLocation.id]!;
      final bestData = _locationAirQuality[bestLocation.id]!;

      recommendations.add('🏆 Best air quality: ${bestLocation.name} (${bestData.status.displayName})');
      recommendations.add('⚠️ Worst air quality: ${worstLocation.name} (${worstData.status.displayName})');

      // Generate health-based recommendations
      recommendations.addAll(_generateHealthBasedRecommendations(worstData));
    }

    return recommendations;
  }

  PinnedLocation? _findWorstAirQualityLocation() {
    if (_locationAirQuality.isEmpty) return null;

    String? worstId;
    double worstScore = -1;

    _locationAirQuality.forEach((id, data) {
      if (data.metrics.overallScore > worstScore) {
        worstScore = data.metrics.overallScore;
        worstId = id;
      }
    });

    return worstId != null ? _pinnedLocations.firstWhere((loc) => loc.id == worstId) : null;
  }

  PinnedLocation? _findBestAirQualityLocation() {
    if (_locationAirQuality.isEmpty) return null;

    String? bestId;
    double bestScore = double.infinity;

    _locationAirQuality.forEach((id, data) {
      if (data.metrics.overallScore < bestScore) {
        bestScore = data.metrics.overallScore;
        bestId = id;
      }
    });

    return bestId != null ? _pinnedLocations.firstWhere((loc) => loc.id == bestId) : null;
  }

  List<String> _generateHealthBasedRecommendations(AirQualityData airQuality) {
    final recommendations = <String>[];
    final status = airQuality.status;

    // Health condition specific recommendations
    if (_userProfile?.conditions.contains(HealthCondition.asthma) == true) {
      if (status != AirQualityStatus.good) {
        recommendations.add('💨 Keep your inhaler handy due to poor air quality.');
      }
    }

    if (_userProfile?.conditions.contains(HealthCondition.heartDisease) == true) {
      if (status == AirQualityStatus.avoid) {
        recommendations.add('❤️ Avoid strenuous outdoor activities due to your heart condition.');
      }
    }

    if (_userProfile?.isPregnant == true) {
      if (status != AirQualityStatus.good) {
        recommendations.add('🤱 Take extra precautions during pregnancy - limit outdoor exposure.');
      }
    }

    if (_userProfile?.ageGroup == AgeGroup.child) {
      recommendations.add('👶 Children should avoid prolonged outdoor activities when air quality is poor.');
    }

    if (_userProfile?.ageGroup == AgeGroup.olderAdult) {
      recommendations.add('👵 Older adults should be extra cautious during poor air quality days.');
    }

    // Lifestyle recommendations
    if (_userProfile?.lifestyleRisks.contains(LifestyleRisk.athlete) == true) {
      if (status == AirQualityStatus.caution) {
        recommendations.add('🏃‍♀️ Consider indoor workouts today.');
      } else if (status == AirQualityStatus.avoid) {
        recommendations.add('🏋️‍♂️ Move your workout indoors for your health and performance.');
      }
    }

    return recommendations;
  }

  @override
  Widget build(BuildContext context) {
    if (_isLoading) {
      return Scaffold(
        appBar: AppBar(
          title: const Text('Air Quality Summary'),
          backgroundColor: Theme.of(context).colorScheme.primary,
          foregroundColor: Theme.of(context).colorScheme.onPrimary,
        ),
        body: const Center(
          child: CircularProgressIndicator(),
        ),
      );
    }

    return Scaffold(
      appBar: AppBar(
        title: const Text('Air Quality Summary'),
        backgroundColor: Theme.of(context).colorScheme.primary,
        foregroundColor: Theme.of(context).colorScheme.onPrimary,
        actions: [
          IconButton(
            icon: const Icon(Icons.refresh),
            onPressed: _loadData,
          ),
        ],
      ),
      body: RefreshIndicator(
        onRefresh: _loadData,
        child: ListView(
          padding: const EdgeInsets.all(16),
          children: [
            _buildHereAndNowRiskCard(),
            const SizedBox(height: 16),
            if (_pinnedLocations.isNotEmpty) ..._buildPinnedLocationsSummary(),
            if (_pinnedLocations.isNotEmpty) const SizedBox(height: 16),
            _buildPersonalizedRecommendationsSection(),
          ],
        ),
      ),
    );
  }

  Widget _buildHereAndNowRiskCard() {
    if (_isLoadingCurrentLocation) {
      return Card(
        shape: RoundedRectangleBorder(
          borderRadius: BorderRadius.circular(12),
        ),
        child: Padding(
          padding: const EdgeInsets.all(16),
          child: Column(
            crossAxisAlignment: CrossAxisAlignment.start,
            children: [
              Row(
                children: [
                  Icon(
                    Icons.location_on,
                    color: Theme.of(context).colorScheme.primary,
                    size: 24,
                  ),
                  const SizedBox(width: 8),
                  Text(
                    'Here & Now Risk',
                    style: Theme.of(context).textTheme.titleLarge?.copyWith(
                      fontWeight: FontWeight.bold,
                    ),
                  ),
                ],
              ),
              const SizedBox(height: 16),
              const Center(
                child: CircularProgressIndicator(),
              ),
              const SizedBox(height: 8),
              Center(
                child: Text(
                  'Getting your location...',
                  style: Theme.of(context).textTheme.bodyMedium?.copyWith(
                    color: Theme.of(context).colorScheme.onSurface.withValues(alpha: 0.7),
                  ),
                ),
              ),
            ],
          ),
        ),
      );
    }

    if (_currentLocationAirQuality == null) {
      return Card(
        shape: RoundedRectangleBorder(
          borderRadius: BorderRadius.circular(12),
        ),
        child: Padding(
          padding: const EdgeInsets.all(16),
          child: Column(
            crossAxisAlignment: CrossAxisAlignment.start,
            children: [
              Row(
                children: [
                  Icon(
                    Icons.location_on,
                    color: Theme.of(context).colorScheme.primary,
                    size: 24,
                  ),
                  const SizedBox(width: 8),
                  Text(
                    'Here & Now Risk',
                    style: Theme.of(context).textTheme.titleLarge?.copyWith(
                      fontWeight: FontWeight.bold,
                    ),
                  ),
                ],
              ),
              const SizedBox(height: 16),
              Center(
                child: Column(
                  children: [
                    Icon(
                      Icons.location_off,
                      size: 48,
                      color: Theme.of(context).colorScheme.onSurface.withValues(alpha: 0.4),
                    ),
                    const SizedBox(height: 8),
                    Text(
                      'Location data unavailable',
                      style: Theme.of(context).textTheme.titleMedium?.copyWith(
                        color: Theme.of(context).colorScheme.onSurface.withValues(alpha: 0.6),
                      ),
                    ),
                    const SizedBox(height: 4),
                    Text(
                      'Please enable location services or check permissions',
                      textAlign: TextAlign.center,
                      style: Theme.of(context).textTheme.bodyMedium?.copyWith(
                        color: Theme.of(context).colorScheme.onSurface.withValues(alpha: 0.6),
                      ),
                    ),
                    const SizedBox(height: 16),
                    FilledButton.icon(
                      onPressed: _loadCurrentLocationAirQuality,
                      icon: const Icon(Icons.refresh),
                      label: const Text('Try Again'),
                    ),
                  ],
                ),
              ),
            ],
          ),
        ),
      );
    }

    return _buildRecommendationsCard(
      _currentLocationAirQuality,
      isCurrentLocation: true,
      customTitle: 'Here & Now Risk',
    );
  }

  List<Widget> _buildPinnedLocationsSummary() {
    return _pinnedLocations.map((location) {
      final airQuality = _locationAirQuality[location.id];
      return Padding(
        padding: const EdgeInsets.only(bottom: 12),
        child: _buildRecommendationsCard(
          airQuality,
          location: location,
        ),
      );
    }).toList();
  }

<<<<<<< HEAD







=======







>>>>>>> e3e69acf

  Widget _buildPersonalizedRecommendationsSection() {
    return Card(
      shape: RoundedRectangleBorder(
        borderRadius: BorderRadius.circular(12),
      ),
      child: Padding(
        padding: const EdgeInsets.all(16),
        child: Column(
          crossAxisAlignment: CrossAxisAlignment.start,
          children: [
            Row(
              children: [
                Icon(
                  Icons.lightbulb,
                  color: Theme.of(context).colorScheme.primary,
                ),
                const SizedBox(width: 8),
                Flexible(
                  child: Text(
                    'Personalized\nRecommendations',
                    style: Theme.of(context).textTheme.titleLarge?.copyWith(
                      fontWeight: FontWeight.bold,
                      height: 1.2,
                    ),
                  ),
                ),
              ],
            ),
            const SizedBox(height: 16),
            if (_isGeneratingRecommendations)
              const Center(child: CircularProgressIndicator())
            else
              ..._personalizedRecommendations.map((recommendation) => Padding(
                padding: const EdgeInsets.only(bottom: 8),
                child: Text(
                  recommendation,
                  style: Theme.of(context).textTheme.bodyMedium,
                ),
              )).toList(),
          ],
        ),
      ),
    );
  }

  Widget _buildRecommendationsCard(
    AirQualityData? airQuality, {
    PinnedLocation? location,
    bool isCurrentLocation = false,
    String? customTitle,
  }) {
    if (airQuality == null) {
      return UnifiedLocationCard(
        location: location,
        airQuality: airQuality,
        isCurrentLocation: isCurrentLocation,
        customTitle: customTitle,
        onRefresh: _loadData,
      );
    }

    return FutureBuilder<Map<String, dynamic>>(
      future: GeminiService.generateIntelligentAirQualityAssessment(
        metrics: airQuality.metrics,
        locationName: location?.name ?? (isCurrentLocation ? 'Current Location' : 'Location'),
      ),
      builder: (context, snapshot) {
        // Create modified air quality data with Gemini assessment
        AirQualityData enhancedAirQuality = airQuality;
<<<<<<< HEAD

        if (snapshot.hasData && snapshot.data != null) {
          final statusString = snapshot.data!['status'] as String;
          final justification = snapshot.data!['justification'] as String;

          final geminiStatus = AirQualityStatus.values.firstWhere(
            (s) => s.name == statusString,
            orElse: () => airQuality.status,
          );

          // Create new air quality data with Gemini status and justification
          enhancedAirQuality = airQuality.copyWith(
            status: geminiStatus,
            statusReason: justification.isNotEmpty ? justification : airQuality.statusReason,
          );
        }

=======

        if (snapshot.hasData && snapshot.data != null) {
          final statusString = snapshot.data!['status'] as String;
          final justification = snapshot.data!['justification'] as String;

          final geminiStatus = AirQualityStatus.values.firstWhere(
            (s) => s.name == statusString,
            orElse: () => airQuality.status,
          );

          // Create new air quality data with Gemini status and justification
          enhancedAirQuality = airQuality.copyWith(
            status: geminiStatus,
            statusReason: justification.isNotEmpty ? justification : airQuality.statusReason,
          );
        }

>>>>>>> e3e69acf
        String? geminiAssessment;
        if (snapshot.hasData && snapshot.data != null) {
          geminiAssessment = snapshot.data!['justification'] as String;
        } else if (snapshot.connectionState == ConnectionState.waiting) {
          geminiAssessment = 'Getting AI assessment...';
        } else if (snapshot.hasError) {
          geminiAssessment = 'AI assessment unavailable';
        }

        return UnifiedLocationCard(
          location: location,
          airQuality: enhancedAirQuality,
          isCurrentLocation: isCurrentLocation,
          customTitle: customTitle,
          showFullDetails: false,
          onRefresh: _loadData,
          geminiAssessment: geminiAssessment,
        );
      },
    );
  }

}
<|MERGE_RESOLUTION|>--- conflicted
+++ resolved
@@ -5,11 +5,8 @@
 import '../../models/pinned_location.dart';
 import '../../services/database_service.dart';
 import '../../services/gemini_service.dart';
-<<<<<<< HEAD
-=======
 import '../../services/health_insights_service.dart';
 import '../../services/unified_health_service.dart';
->>>>>>> e3e69acf
 import '../../services/unified_air_quality_service.dart';
 import '../../services/air_quality_api_service.dart';
 import '../../widgets/unified_location_card.dart';
@@ -188,7 +185,6 @@
     // Add Google API recommendations first (these are research-backed)
     if (googleRecommendations != null) {
       merged.addAll(googleRecommendations);
-<<<<<<< HEAD
     }
 
     // Add personalized recommendations that don't conflict
@@ -202,21 +198,6 @@
       }
     }
 
-=======
-    }
-
-    // Add personalized recommendations that don't conflict
-    for (final personalizedRec in personalizedRecommendations) {
-      // Check if we already have a recommendation for this population
-      final hasExisting = merged.any((existing) =>
-        existing.population == personalizedRec.population);
-
-      if (!hasExisting) {
-        merged.add(personalizedRec);
-      }
-    }
-
->>>>>>> e3e69acf
     return merged;
   }
 
@@ -566,23 +547,13 @@
     }).toList();
   }
 
-<<<<<<< HEAD
-
-
-
-
-
-
-
-=======
-
-
-
-
-
-
-
->>>>>>> e3e69acf
+
+
+
+
+
+
+
 
   Widget _buildPersonalizedRecommendationsSection() {
     return Card(
@@ -653,7 +624,6 @@
       builder: (context, snapshot) {
         // Create modified air quality data with Gemini assessment
         AirQualityData enhancedAirQuality = airQuality;
-<<<<<<< HEAD
 
         if (snapshot.hasData && snapshot.data != null) {
           final statusString = snapshot.data!['status'] as String;
@@ -671,25 +641,6 @@
           );
         }
 
-=======
-
-        if (snapshot.hasData && snapshot.data != null) {
-          final statusString = snapshot.data!['status'] as String;
-          final justification = snapshot.data!['justification'] as String;
-
-          final geminiStatus = AirQualityStatus.values.firstWhere(
-            (s) => s.name == statusString,
-            orElse: () => airQuality.status,
-          );
-
-          // Create new air quality data with Gemini status and justification
-          enhancedAirQuality = airQuality.copyWith(
-            status: geminiStatus,
-            statusReason: justification.isNotEmpty ? justification : airQuality.statusReason,
-          );
-        }
-
->>>>>>> e3e69acf
         String? geminiAssessment;
         if (snapshot.hasData && snapshot.data != null) {
           geminiAssessment = snapshot.data!['justification'] as String;
